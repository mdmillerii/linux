--- conflicted
+++ resolved
@@ -7,28 +7,19 @@
 menu "SPEAr3xx Implementations"
 config MACH_SPEAR300
 	bool "SPEAr300 Machine support with Device Tree"
-<<<<<<< HEAD
-=======
 	select PINCTRL_SPEAR300
->>>>>>> f3f08dcb
 	help
 	  Supports ST SPEAr300 machine configured via the device-tree
 
 config MACH_SPEAR310
 	bool "SPEAr310 Machine support with Device Tree"
-<<<<<<< HEAD
-=======
 	select PINCTRL_SPEAR310
->>>>>>> f3f08dcb
 	help
 	  Supports ST SPEAr310 machine configured via the device-tree
 
 config MACH_SPEAR320
 	bool "SPEAr320 Machine support with Device Tree"
-<<<<<<< HEAD
-=======
 	select PINCTRL_SPEAR320
->>>>>>> f3f08dcb
 	help
 	  Supports ST SPEAr320 machine configured via the device-tree
 endmenu
