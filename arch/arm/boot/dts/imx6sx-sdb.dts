/*
 * Copyright (C) 2014 Freescale Semiconductor, Inc.
 *
 * This program is free software; you can redistribute it and/or modify
 * it under the terms of the GNU General Public License version 2 as
 * published by the Free Software Foundation.
 */

/dts-v1/;

#include <dt-bindings/gpio/gpio.h>
#include <dt-bindings/input/input.h>
#include "imx6sx.dtsi"

/ {
	model = "Freescale i.MX6 SoloX SDB Board";
	compatible = "fsl,imx6sx-sdb", "fsl,imx6sx";

	chosen {
		stdout-path = &uart1;
	};

	memory {
		reg = <0x80000000 0x40000000>;
	};

	backlight {
		compatible = "pwm-backlight";
		pwms = <&pwm3 0 5000000>;
		brightness-levels = <0 4 8 16 32 64 128 255>;
		default-brightness-level = <6>;
	};

	gpio-keys {
		compatible = "gpio-keys";
		pinctrl-names = "default";
		pinctrl-0 = <&pinctrl_gpio_keys>;

		volume-up {
			label = "Volume Up";
			gpios = <&gpio1 18 GPIO_ACTIVE_LOW>;
			linux,code = <KEY_VOLUMEUP>;
		};

		volume-down {
			label = "Volume Down";
			gpios = <&gpio1 19 GPIO_ACTIVE_LOW>;
			linux,code = <KEY_VOLUMEDOWN>;
		};
	};

	regulators {
		compatible = "simple-bus";
		#address-cells = <1>;
		#size-cells = <0>;

		vcc_sd3: regulator@0 {
			compatible = "regulator-fixed";
			reg = <0>;
			pinctrl-names = "default";
			pinctrl-0 = <&pinctrl_vcc_sd3>;
			regulator-name = "VCC_SD3";
			regulator-min-microvolt = <3000000>;
			regulator-max-microvolt = <3000000>;
			gpio = <&gpio2 11 GPIO_ACTIVE_HIGH>;
			enable-active-high;
		};

		reg_usb_otg1_vbus: regulator@1 {
			compatible = "regulator-fixed";
			reg = <1>;
			pinctrl-names = "default";
			pinctrl-0 = <&pinctrl_usb_otg1>;
			regulator-name = "usb_otg1_vbus";
			regulator-min-microvolt = <5000000>;
			regulator-max-microvolt = <5000000>;
			gpio = <&gpio1 9 GPIO_ACTIVE_HIGH>;
			enable-active-high;
		};

		reg_usb_otg2_vbus: regulator@2 {
			compatible = "regulator-fixed";
			reg = <2>;
			pinctrl-names = "default";
			pinctrl-0 = <&pinctrl_usb_otg2>;
			regulator-name = "usb_otg2_vbus";
			regulator-min-microvolt = <5000000>;
			regulator-max-microvolt = <5000000>;
			gpio = <&gpio1 12 GPIO_ACTIVE_HIGH>;
			enable-active-high;
		};

		reg_psu_5v: regulator@3 {
			compatible = "regulator-fixed";
			reg = <3>;
			regulator-name = "PSU-5V0";
			regulator-min-microvolt = <5000000>;
			regulator-max-microvolt = <5000000>;
		};

		reg_lcd_3v3: regulator@4 {
			compatible = "regulator-fixed";
			reg = <4>;
			regulator-name = "lcd-3v3";
			gpio = <&gpio3 27 0>;
			enable-active-high;
		};

		reg_peri_3v3: regulator@5 {
			compatible = "regulator-fixed";
			reg = <5>;
			pinctrl-names = "default";
			pinctrl-0 = <&pinctrl_peri_3v3>;
			regulator-name = "peri_3v3";
			regulator-min-microvolt = <3300000>;
			regulator-max-microvolt = <3300000>;
			gpios = <&gpio4 16 GPIO_ACTIVE_HIGH>;
			enable-active-high;
			regulator-always-on;
		};

		reg_enet_3v3: regulator@6 {
			compatible = "regulator-fixed";
			reg = <6>;
			pinctrl-names = "default";
			pinctrl-0 = <&pinctrl_enet_3v3>;
			regulator-name = "enet_3v3";
			regulator-min-microvolt = <3300000>;
			regulator-max-microvolt = <3300000>;
			gpios = <&gpio2 6 GPIO_ACTIVE_LOW>;
		};
	};

	sound {
		compatible = "fsl,imx6sx-sdb-wm8962", "fsl,imx-audio-wm8962";
		model = "wm8962-audio";
		ssi-controller = <&ssi2>;
		audio-codec = <&codec>;
		audio-routing =
			"Headphone Jack", "HPOUTL",
			"Headphone Jack", "HPOUTR",
			"Ext Spk", "SPKOUTL",
			"Ext Spk", "SPKOUTR",
			"AMIC", "MICBIAS",
			"IN3R", "AMIC";
		mux-int-port = <2>;
		mux-ext-port = <6>;
	};
};

&audmux {
	pinctrl-names = "default";
	pinctrl-0 = <&pinctrl_audmux>;
	status = "okay";
};

&fec1 {
	pinctrl-names = "default";
	pinctrl-0 = <&pinctrl_enet1>;
	phy-supply = <&reg_enet_3v3>;
	phy-mode = "rgmii";
	phy-handle = <&ethphy1>;
	status = "okay";

	mdio {
		#address-cells = <1>;
		#size-cells = <0>;

<<<<<<< HEAD
		ethphy1: ethernet-phy@0 {
			reg = <1>;
		};

		ethphy2: ethernet-phy@1 {
=======
		ethphy1: ethernet-phy@1 {
			reg = <1>;
		};

		ethphy2: ethernet-phy@2 {
>>>>>>> 59343cd7
			reg = <2>;
		};
	};
};

&fec2 {
	pinctrl-names = "default";
	pinctrl-0 = <&pinctrl_enet2>;
	phy-mode = "rgmii";
	phy-handle = <&ethphy2>;
	status = "okay";
};

&i2c1 {
        clock-frequency = <100000>;
        pinctrl-names = "default";
        pinctrl-0 = <&pinctrl_i2c1>;
        status = "okay";

	pmic: pfuze100@08 {
		compatible = "fsl,pfuze100";
		reg = <0x08>;

		regulators {
			sw1a_reg: sw1ab {
				regulator-min-microvolt = <300000>;
				regulator-max-microvolt = <1875000>;
				regulator-boot-on;
				regulator-always-on;
				regulator-ramp-delay = <6250>;
			};

			sw1c_reg: sw1c {
				regulator-min-microvolt = <300000>;
				regulator-max-microvolt = <1875000>;
				regulator-boot-on;
				regulator-always-on;
				regulator-ramp-delay = <6250>;
			};

			sw2_reg: sw2 {
				regulator-min-microvolt = <800000>;
				regulator-max-microvolt = <3300000>;
				regulator-boot-on;
				regulator-always-on;
			};

			sw3a_reg: sw3a {
				regulator-min-microvolt = <400000>;
				regulator-max-microvolt = <1975000>;
				regulator-boot-on;
				regulator-always-on;
			};

			sw3b_reg: sw3b {
				regulator-min-microvolt = <400000>;
				regulator-max-microvolt = <1975000>;
				regulator-boot-on;
				regulator-always-on;
			};

			sw4_reg: sw4 {
				regulator-min-microvolt = <800000>;
				regulator-max-microvolt = <3300000>;
			};

			swbst_reg: swbst {
				regulator-min-microvolt = <5000000>;
				regulator-max-microvolt = <5150000>;
			};

			snvs_reg: vsnvs {
				regulator-min-microvolt = <1000000>;
				regulator-max-microvolt = <3000000>;
				regulator-boot-on;
				regulator-always-on;
			};

			vref_reg: vrefddr {
				regulator-boot-on;
				regulator-always-on;
			};

			vgen1_reg: vgen1 {
				regulator-min-microvolt = <800000>;
				regulator-max-microvolt = <1550000>;
				regulator-always-on;
			};

			vgen2_reg: vgen2 {
				regulator-min-microvolt = <800000>;
				regulator-max-microvolt = <1550000>;
			};

			vgen3_reg: vgen3 {
				regulator-min-microvolt = <1800000>;
				regulator-max-microvolt = <3300000>;
				regulator-always-on;
			};

			vgen4_reg: vgen4 {
				regulator-min-microvolt = <1800000>;
				regulator-max-microvolt = <3300000>;
				regulator-always-on;
			};

			vgen5_reg: vgen5 {
				regulator-min-microvolt = <1800000>;
				regulator-max-microvolt = <3300000>;
				regulator-always-on;
			};

			vgen6_reg: vgen6 {
				regulator-min-microvolt = <1800000>;
				regulator-max-microvolt = <3300000>;
				regulator-always-on;
			};
		};
	};
};

&i2c4 {
        clock-frequency = <100000>;
        pinctrl-names = "default";
        pinctrl-0 = <&pinctrl_i2c4>;
        status = "okay";

	codec: wm8962@1a {
		compatible = "wlf,wm8962";
		reg = <0x1a>;
		clocks = <&clks IMX6SX_CLK_AUDIO>;
		DCVDD-supply = <&vgen4_reg>;
		DBVDD-supply = <&vgen4_reg>;
		AVDD-supply = <&vgen4_reg>;
		CPVDD-supply = <&vgen4_reg>;
		MICVDD-supply = <&vgen3_reg>;
		PLLVDD-supply = <&vgen4_reg>;
		SPKVDD1-supply = <&reg_psu_5v>;
		SPKVDD2-supply = <&reg_psu_5v>;
	};
};

&lcdif1 {
	pinctrl-names = "default";
	pinctrl-0 = <&pinctrl_lcd>;
	lcd-supply = <&reg_lcd_3v3>;
	display = <&display0>;
	status = "okay";

	display0: display0 {
		bits-per-pixel = <16>;
		bus-width = <24>;

		display-timings {
			native-mode = <&timing0>;
			timing0: timing0 {
				clock-frequency = <33500000>;
				hactive = <800>;
				vactive = <480>;
				hback-porch = <89>;
				hfront-porch = <164>;
				vback-porch = <23>;
				vfront-porch = <10>;
				hsync-len = <10>;
				vsync-len = <10>;
				hsync-active = <0>;
				vsync-active = <0>;
				de-active = <1>;
				pixelclk-active = <0>;
			};
		};
	};
};

&pwm3 {
	pinctrl-names = "default";
	pinctrl-0 = <&pinctrl_pwm3>;
	status = "okay";
};

&snvs_poweroff {
	status = "okay";
};

&ssi2 {
	status = "okay";
};

&uart1 {
	pinctrl-names = "default";
	pinctrl-0 = <&pinctrl_uart1>;
	status = "okay";
};

&uart5 { /* for bluetooth */
	pinctrl-names = "default";
	pinctrl-0 = <&pinctrl_uart5>;
	fsl,uart-has-rtscts;
	status = "okay";
};

&usbotg1 {
	vbus-supply = <&reg_usb_otg1_vbus>;
	pinctrl-names = "default";
	pinctrl-0 = <&pinctrl_usb_otg1_id>;
	status = "okay";
};

&usbotg2 {
	vbus-supply = <&reg_usb_otg2_vbus>;
	dr_mode = "host";
	status = "okay";
};

&usdhc2 {
	pinctrl-names = "default";
	pinctrl-0 = <&pinctrl_usdhc2>;
	non-removable;
	no-1-8-v;
	keep-power-in-suspend;
	enable-sdio-wakeup;
	status = "okay";
};

&usdhc3 {
	pinctrl-names = "default", "state_100mhz", "state_200mhz";
	pinctrl-0 = <&pinctrl_usdhc3>;
	pinctrl-1 = <&pinctrl_usdhc3_100mhz>;
	pinctrl-2 = <&pinctrl_usdhc3_200mhz>;
	bus-width = <8>;
	cd-gpios = <&gpio2 10 GPIO_ACTIVE_HIGH>;
	wp-gpios = <&gpio2 15 GPIO_ACTIVE_HIGH>;
	keep-power-in-suspend;
	enable-sdio-wakeup;
	vmmc-supply = <&vcc_sd3>;
	status = "okay";
};

&usdhc4 {
	pinctrl-names = "default";
	pinctrl-0 = <&pinctrl_usdhc4>;
	cd-gpios = <&gpio6 21 GPIO_ACTIVE_HIGH>;
	wp-gpios = <&gpio6 20 GPIO_ACTIVE_HIGH>;
	status = "okay";
};

&iomuxc {
	imx6x-sdb {
		pinctrl_audmux: audmuxgrp {
			fsl,pins = <
				MX6SX_PAD_CSI_DATA00__AUDMUX_AUD6_TXC	0x130b0
				MX6SX_PAD_CSI_DATA01__AUDMUX_AUD6_TXFS	0x130b0
				MX6SX_PAD_CSI_HSYNC__AUDMUX_AUD6_TXD	0x120b0
				MX6SX_PAD_CSI_VSYNC__AUDMUX_AUD6_RXD	0x130b0
				MX6SX_PAD_CSI_PIXCLK__AUDMUX_MCLK	0x130b0
			>;
		};

		pinctrl_enet1: enet1grp {
			fsl,pins = <
				MX6SX_PAD_ENET1_MDIO__ENET1_MDIO	0xa0b1
				MX6SX_PAD_ENET1_MDC__ENET1_MDC		0xa0b1
				MX6SX_PAD_RGMII1_TXC__ENET1_RGMII_TXC	0xa0b1
				MX6SX_PAD_RGMII1_TD0__ENET1_TX_DATA_0	0xa0b1
				MX6SX_PAD_RGMII1_TD1__ENET1_TX_DATA_1	0xa0b1
				MX6SX_PAD_RGMII1_TD2__ENET1_TX_DATA_2	0xa0b1
				MX6SX_PAD_RGMII1_TD3__ENET1_TX_DATA_3	0xa0b1
				MX6SX_PAD_RGMII1_TX_CTL__ENET1_TX_EN	0xa0b1
				MX6SX_PAD_RGMII1_RXC__ENET1_RX_CLK	0x3081
				MX6SX_PAD_RGMII1_RD0__ENET1_RX_DATA_0	0x3081
				MX6SX_PAD_RGMII1_RD1__ENET1_RX_DATA_1	0x3081
				MX6SX_PAD_RGMII1_RD2__ENET1_RX_DATA_2	0x3081
				MX6SX_PAD_RGMII1_RD3__ENET1_RX_DATA_3	0x3081
				MX6SX_PAD_RGMII1_RX_CTL__ENET1_RX_EN	0x3081
				MX6SX_PAD_ENET2_RX_CLK__ENET2_REF_CLK_25M	0x91
			>;
		};

		pinctrl_enet_3v3: enet3v3grp {
			fsl,pins = <
				MX6SX_PAD_ENET2_COL__GPIO2_IO_6		0x80000000
			>;
		};

		pinctrl_enet2: enet2grp {
			fsl,pins = <
				MX6SX_PAD_RGMII2_TXC__ENET2_RGMII_TXC	0xa0b9
				MX6SX_PAD_RGMII2_TD0__ENET2_TX_DATA_0	0xa0b1
				MX6SX_PAD_RGMII2_TD1__ENET2_TX_DATA_1	0xa0b1
				MX6SX_PAD_RGMII2_TD2__ENET2_TX_DATA_2	0xa0b1
				MX6SX_PAD_RGMII2_TD3__ENET2_TX_DATA_3	0xa0b1
				MX6SX_PAD_RGMII2_TX_CTL__ENET2_TX_EN	0xa0b1
				MX6SX_PAD_RGMII2_RXC__ENET2_RX_CLK	0x3081
				MX6SX_PAD_RGMII2_RD0__ENET2_RX_DATA_0	0x3081
				MX6SX_PAD_RGMII2_RD1__ENET2_RX_DATA_1	0x3081
				MX6SX_PAD_RGMII2_RD2__ENET2_RX_DATA_2	0x3081
				MX6SX_PAD_RGMII2_RD3__ENET2_RX_DATA_3	0x3081
				MX6SX_PAD_RGMII2_RX_CTL__ENET2_RX_EN	0x3081
			>;
		};

		pinctrl_gpio_keys: gpio_keysgrp {
			fsl,pins = <
				MX6SX_PAD_CSI_DATA04__GPIO1_IO_18 0x17059
				MX6SX_PAD_CSI_DATA05__GPIO1_IO_19 0x17059
			>;
		};

		pinctrl_i2c1: i2c1grp {
			fsl,pins = <
				MX6SX_PAD_GPIO1_IO01__I2C1_SDA		0x4001b8b1
				MX6SX_PAD_GPIO1_IO00__I2C1_SCL		0x4001b8b1
			>;
		};

		pinctrl_i2c4: i2c4grp {
			fsl,pins = <
				MX6SX_PAD_CSI_DATA07__I2C4_SDA		0x4001b8b1
				MX6SX_PAD_CSI_DATA06__I2C4_SCL		0x4001b8b1
			>;
		};

		pinctrl_lcd: lcdgrp {
			fsl,pins = <
				MX6SX_PAD_LCD1_DATA00__LCDIF1_DATA_0 0x4001b0b0
				MX6SX_PAD_LCD1_DATA01__LCDIF1_DATA_1 0x4001b0b0
				MX6SX_PAD_LCD1_DATA02__LCDIF1_DATA_2 0x4001b0b0
				MX6SX_PAD_LCD1_DATA03__LCDIF1_DATA_3 0x4001b0b0
				MX6SX_PAD_LCD1_DATA04__LCDIF1_DATA_4 0x4001b0b0
				MX6SX_PAD_LCD1_DATA05__LCDIF1_DATA_5 0x4001b0b0
				MX6SX_PAD_LCD1_DATA06__LCDIF1_DATA_6 0x4001b0b0
				MX6SX_PAD_LCD1_DATA07__LCDIF1_DATA_7 0x4001b0b0
				MX6SX_PAD_LCD1_DATA08__LCDIF1_DATA_8 0x4001b0b0
				MX6SX_PAD_LCD1_DATA09__LCDIF1_DATA_9 0x4001b0b0
				MX6SX_PAD_LCD1_DATA10__LCDIF1_DATA_10 0x4001b0b0
				MX6SX_PAD_LCD1_DATA11__LCDIF1_DATA_11 0x4001b0b0
				MX6SX_PAD_LCD1_DATA12__LCDIF1_DATA_12 0x4001b0b0
				MX6SX_PAD_LCD1_DATA13__LCDIF1_DATA_13 0x4001b0b0
				MX6SX_PAD_LCD1_DATA14__LCDIF1_DATA_14 0x4001b0b0
				MX6SX_PAD_LCD1_DATA15__LCDIF1_DATA_15 0x4001b0b0
				MX6SX_PAD_LCD1_DATA16__LCDIF1_DATA_16 0x4001b0b0
				MX6SX_PAD_LCD1_DATA17__LCDIF1_DATA_17 0x4001b0b0
				MX6SX_PAD_LCD1_DATA18__LCDIF1_DATA_18 0x4001b0b0
				MX6SX_PAD_LCD1_DATA19__LCDIF1_DATA_19 0x4001b0b0
				MX6SX_PAD_LCD1_DATA20__LCDIF1_DATA_20 0x4001b0b0
				MX6SX_PAD_LCD1_DATA21__LCDIF1_DATA_21 0x4001b0b0
				MX6SX_PAD_LCD1_DATA22__LCDIF1_DATA_22 0x4001b0b0
				MX6SX_PAD_LCD1_DATA23__LCDIF1_DATA_23 0x4001b0b0
				MX6SX_PAD_LCD1_CLK__LCDIF1_CLK	0x4001b0b0
				MX6SX_PAD_LCD1_ENABLE__LCDIF1_ENABLE 0x4001b0b0
				MX6SX_PAD_LCD1_VSYNC__LCDIF1_VSYNC 0x4001b0b0
				MX6SX_PAD_LCD1_HSYNC__LCDIF1_HSYNC 0x4001b0b0
				MX6SX_PAD_LCD1_RESET__GPIO3_IO_27 0x4001b0b0
			>;
		};

		pinctrl_peri_3v3: peri3v3grp {
			fsl,pins = <
				MX6SX_PAD_QSPI1A_DATA0__GPIO4_IO_16	0x80000000
			>;
		};

		pinctrl_pwm3: pwm3grp-1 {
			fsl,pins = <
				MX6SX_PAD_SD1_DATA2__PWM3_OUT 0x110b0
			>;
		};

		pinctrl_vcc_sd3: vccsd3grp {
			fsl,pins = <
				MX6SX_PAD_KEY_COL1__GPIO2_IO_11		0x17059
			>;
		};

		pinctrl_uart1: uart1grp {
			fsl,pins = <
				MX6SX_PAD_GPIO1_IO04__UART1_TX		0x1b0b1
				MX6SX_PAD_GPIO1_IO05__UART1_RX		0x1b0b1
			>;
		};

		pinctrl_uart5: uart5grp {
			fsl,pins = <
				MX6SX_PAD_KEY_ROW3__UART5_RX		0x1b0b1
				MX6SX_PAD_KEY_COL3__UART5_TX		0x1b0b1
				MX6SX_PAD_KEY_ROW2__UART5_CTS_B		0x1b0b1
				MX6SX_PAD_KEY_COL2__UART5_RTS_B		0x1b0b1
			>;
		};

		pinctrl_usb_otg1: usbotg1grp {
			fsl,pins = <
				MX6SX_PAD_GPIO1_IO09__GPIO1_IO_9	0x10b0
			>;
		};

		pinctrl_usb_otg1_id: usbotg1idgrp {
			fsl,pins = <
				MX6SX_PAD_GPIO1_IO10__ANATOP_OTG1_ID	0x17059
			>;
		};

		pinctrl_usb_otg2: usbot2ggrp {
			fsl,pins = <
				MX6SX_PAD_GPIO1_IO12__GPIO1_IO_12	0x10b0
			>;
		};

		pinctrl_usdhc2: usdhc2grp {
			fsl,pins = <
				MX6SX_PAD_SD2_CMD__USDHC2_CMD		0x17059
				MX6SX_PAD_SD2_CLK__USDHC2_CLK		0x10059
				MX6SX_PAD_SD2_DATA0__USDHC2_DATA0	0x17059
				MX6SX_PAD_SD2_DATA1__USDHC2_DATA1	0x17059
				MX6SX_PAD_SD2_DATA2__USDHC2_DATA2	0x17059
				MX6SX_PAD_SD2_DATA3__USDHC2_DATA3	0x17059
			>;
		};

		pinctrl_usdhc3: usdhc3grp {
			fsl,pins = <
				MX6SX_PAD_SD3_CMD__USDHC3_CMD		0x17059
				MX6SX_PAD_SD3_CLK__USDHC3_CLK		0x10059
				MX6SX_PAD_SD3_DATA0__USDHC3_DATA0	0x17059
				MX6SX_PAD_SD3_DATA1__USDHC3_DATA1	0x17059
				MX6SX_PAD_SD3_DATA2__USDHC3_DATA2	0x17059
				MX6SX_PAD_SD3_DATA3__USDHC3_DATA3	0x17059
				MX6SX_PAD_SD3_DATA4__USDHC3_DATA4	0x17059
				MX6SX_PAD_SD3_DATA5__USDHC3_DATA5	0x17059
				MX6SX_PAD_SD3_DATA6__USDHC3_DATA6	0x17059
				MX6SX_PAD_SD3_DATA7__USDHC3_DATA7	0x17059
				MX6SX_PAD_KEY_COL0__GPIO2_IO_10		0x17059 /* CD */
				MX6SX_PAD_KEY_ROW0__GPIO2_IO_15		0x17059 /* WP */
			>;
		};

		pinctrl_usdhc3_100mhz: usdhc3grp-100mhz {
			fsl,pins = <
				MX6SX_PAD_SD3_CMD__USDHC3_CMD		0x170b9
				MX6SX_PAD_SD3_CLK__USDHC3_CLK		0x100b9
				MX6SX_PAD_SD3_DATA0__USDHC3_DATA0	0x170b9
				MX6SX_PAD_SD3_DATA1__USDHC3_DATA1	0x170b9
				MX6SX_PAD_SD3_DATA2__USDHC3_DATA2	0x170b9
				MX6SX_PAD_SD3_DATA3__USDHC3_DATA3	0x170b9
				MX6SX_PAD_SD3_DATA4__USDHC3_DATA4	0x170b9
				MX6SX_PAD_SD3_DATA5__USDHC3_DATA5	0x170b9
				MX6SX_PAD_SD3_DATA6__USDHC3_DATA6	0x170b9
				MX6SX_PAD_SD3_DATA7__USDHC3_DATA7	0x170b9
			>;
		};

		pinctrl_usdhc3_200mhz: usdhc3grp-200mhz {
			fsl,pins = <
				MX6SX_PAD_SD3_CMD__USDHC3_CMD		0x170f9
				MX6SX_PAD_SD3_CLK__USDHC3_CLK		0x100f9
				MX6SX_PAD_SD3_DATA0__USDHC3_DATA0	0x170f9
				MX6SX_PAD_SD3_DATA1__USDHC3_DATA1	0x170f9
				MX6SX_PAD_SD3_DATA2__USDHC3_DATA2	0x170f9
				MX6SX_PAD_SD3_DATA3__USDHC3_DATA3	0x170f9
				MX6SX_PAD_SD3_DATA4__USDHC3_DATA4	0x170f9
				MX6SX_PAD_SD3_DATA5__USDHC3_DATA5	0x170f9
				MX6SX_PAD_SD3_DATA6__USDHC3_DATA6	0x170f9
				MX6SX_PAD_SD3_DATA7__USDHC3_DATA7	0x170f9
			>;
		};

		pinctrl_usdhc4: usdhc4grp {
			fsl,pins = <
				MX6SX_PAD_SD4_CMD__USDHC4_CMD		0x17059
				MX6SX_PAD_SD4_CLK__USDHC4_CLK		0x10059
				MX6SX_PAD_SD4_DATA0__USDHC4_DATA0	0x17059
				MX6SX_PAD_SD4_DATA1__USDHC4_DATA1	0x17059
				MX6SX_PAD_SD4_DATA2__USDHC4_DATA2	0x17059
				MX6SX_PAD_SD4_DATA3__USDHC4_DATA3	0x17059
				MX6SX_PAD_SD4_DATA7__GPIO6_IO_21	0x17059 /* CD */
				MX6SX_PAD_SD4_DATA6__GPIO6_IO_20	0x17059 /* WP */
			>;
		};
	};
};<|MERGE_RESOLUTION|>--- conflicted
+++ resolved
@@ -166,19 +166,11 @@
 		#address-cells = <1>;
 		#size-cells = <0>;
 
-<<<<<<< HEAD
-		ethphy1: ethernet-phy@0 {
-			reg = <1>;
-		};
-
-		ethphy2: ethernet-phy@1 {
-=======
 		ethphy1: ethernet-phy@1 {
 			reg = <1>;
 		};
 
 		ethphy2: ethernet-phy@2 {
->>>>>>> 59343cd7
 			reg = <2>;
 		};
 	};
