/*
 * Compressed rom filesystem for Linux.
 *
 * Copyright (C) 1999 Linus Torvalds.
 *
 * This file is released under the GPL.
 */

/*
 * These are the VFS interfaces to the compressed rom filesystem.
 * The actual compression is based on zlib, see the other files.
 */

#include <linux/module.h>
#include <linux/fs.h>
#include <linux/pagemap.h>
#include <linux/init.h>
#include <linux/string.h>
#include <linux/blkdev.h>
#include <linux/cramfs_fs.h>
#include <linux/slab.h>
#include <linux/cramfs_fs_sb.h>
#include <linux/buffer_head.h>
#include <linux/vfs.h>
#include <linux/mutex.h>

#include <asm/uaccess.h>

static const struct super_operations cramfs_ops;
static const struct inode_operations cramfs_dir_inode_operations;
static const struct file_operations cramfs_directory_operations;
static const struct address_space_operations cramfs_aops;

static DEFINE_MUTEX(read_mutex);


/* These two macros may change in future, to provide better st_ino
   semantics. */
#define CRAMINO(x)	(((x)->offset && (x)->size)?(x)->offset<<2:1)
#define OFFSET(x)	((x)->i_ino)

static void setup_inode(struct inode *inode, struct cramfs_inode * cramfs_inode)
{
	static struct timespec zerotime;
	inode->i_mode = cramfs_inode->mode;
	inode->i_uid = cramfs_inode->uid;
	inode->i_size = cramfs_inode->size;
	inode->i_blocks = (cramfs_inode->size - 1) / 512 + 1;
	inode->i_gid = cramfs_inode->gid;
	/* Struct copy intentional */
	inode->i_mtime = inode->i_atime = inode->i_ctime = zerotime;
	/* inode->i_nlink is left 1 - arguably wrong for directories,
	   but it's the best we can do without reading the directory
	   contents.  1 yields the right result in GNU find, even
	   without -noleaf option. */
	if (S_ISREG(inode->i_mode)) {
		inode->i_fop = &generic_ro_fops;
		inode->i_data.a_ops = &cramfs_aops;
	} else if (S_ISDIR(inode->i_mode)) {
		inode->i_op = &cramfs_dir_inode_operations;
		inode->i_fop = &cramfs_directory_operations;
	} else if (S_ISLNK(inode->i_mode)) {
		inode->i_op = &page_symlink_inode_operations;
		inode->i_data.a_ops = &cramfs_aops;
	} else {
		init_special_inode(inode, inode->i_mode,
			old_decode_dev(cramfs_inode->size));
	}
}

static struct inode *get_cramfs_inode(struct super_block *sb,
				struct cramfs_inode * cramfs_inode)
{
	struct inode *inode;
	if (CRAMINO(cramfs_inode) == 1) {
		inode = new_inode(sb);
		if (inode) {
			inode->i_ino = 1;
			setup_inode(inode, cramfs_inode);
		}
	} else {
		inode = iget_locked(sb, CRAMINO(cramfs_inode));
<<<<<<< HEAD
		if (inode) {
=======
		if (inode && (inode->i_state & I_NEW)) {
>>>>>>> 053d8f66
			setup_inode(inode, cramfs_inode);
			unlock_new_inode(inode);
		}
	}
	return inode;
}

/*
 * We have our own block cache: don't fill up the buffer cache
 * with the rom-image, because the way the filesystem is set
 * up the accesses should be fairly regular and cached in the
 * page cache and dentry tree anyway..
 *
 * This also acts as a way to guarantee contiguous areas of up to
 * BLKS_PER_BUF*PAGE_CACHE_SIZE, so that the caller doesn't need to
 * worry about end-of-buffer issues even when decompressing a full
 * page cache.
 */
#define READ_BUFFERS (2)
/* NEXT_BUFFER(): Loop over [0..(READ_BUFFERS-1)]. */
#define NEXT_BUFFER(_ix) ((_ix) ^ 1)

/*
 * BLKS_PER_BUF_SHIFT should be at least 2 to allow for "compressed"
 * data that takes up more space than the original and with unlucky
 * alignment.
 */
#define BLKS_PER_BUF_SHIFT	(2)
#define BLKS_PER_BUF		(1 << BLKS_PER_BUF_SHIFT)
#define BUFFER_SIZE		(BLKS_PER_BUF*PAGE_CACHE_SIZE)

static unsigned char read_buffers[READ_BUFFERS][BUFFER_SIZE];
static unsigned buffer_blocknr[READ_BUFFERS];
static struct super_block * buffer_dev[READ_BUFFERS];
static int next_buffer;

/*
 * Returns a pointer to a buffer containing at least LEN bytes of
 * filesystem starting at byte offset OFFSET into the filesystem.
 */
static void *cramfs_read(struct super_block *sb, unsigned int offset, unsigned int len)
{
	struct address_space *mapping = sb->s_bdev->bd_inode->i_mapping;
	struct page *pages[BLKS_PER_BUF];
	unsigned i, blocknr, buffer;
	unsigned long devsize;
	char *data;

	if (!len)
		return NULL;
	blocknr = offset >> PAGE_CACHE_SHIFT;
	offset &= PAGE_CACHE_SIZE - 1;

	/* Check if an existing buffer already has the data.. */
	for (i = 0; i < READ_BUFFERS; i++) {
		unsigned int blk_offset;

		if (buffer_dev[i] != sb)
			continue;
		if (blocknr < buffer_blocknr[i])
			continue;
		blk_offset = (blocknr - buffer_blocknr[i]) << PAGE_CACHE_SHIFT;
		blk_offset += offset;
		if (blk_offset + len > BUFFER_SIZE)
			continue;
		return read_buffers[i] + blk_offset;
	}

	devsize = mapping->host->i_size >> PAGE_CACHE_SHIFT;

	/* Ok, read in BLKS_PER_BUF pages completely first. */
	for (i = 0; i < BLKS_PER_BUF; i++) {
		struct page *page = NULL;

		if (blocknr + i < devsize) {
			page = read_mapping_page_async(mapping, blocknr + i,
									NULL);
			/* synchronous error? */
			if (IS_ERR(page))
				page = NULL;
		}
		pages[i] = page;
	}

	for (i = 0; i < BLKS_PER_BUF; i++) {
		struct page *page = pages[i];
		if (page) {
			wait_on_page_locked(page);
			if (!PageUptodate(page)) {
				/* asynchronous error */
				page_cache_release(page);
				pages[i] = NULL;
			}
		}
	}

	buffer = next_buffer;
	next_buffer = NEXT_BUFFER(buffer);
	buffer_blocknr[buffer] = blocknr;
	buffer_dev[buffer] = sb;

	data = read_buffers[buffer];
	for (i = 0; i < BLKS_PER_BUF; i++) {
		struct page *page = pages[i];
		if (page) {
			memcpy(data, kmap(page), PAGE_CACHE_SIZE);
			kunmap(page);
			page_cache_release(page);
		} else
			memset(data, 0, PAGE_CACHE_SIZE);
		data += PAGE_CACHE_SIZE;
	}
	return read_buffers[buffer] + offset;
}

static void cramfs_put_super(struct super_block *sb)
{
	kfree(sb->s_fs_info);
	sb->s_fs_info = NULL;
}

static int cramfs_remount(struct super_block *sb, int *flags, char *data)
{
	*flags |= MS_RDONLY;
	return 0;
}

static int cramfs_fill_super(struct super_block *sb, void *data, int silent)
{
	int i;
	struct cramfs_super super;
	unsigned long root_offset;
	struct cramfs_sb_info *sbi;
	struct inode *root;

	sb->s_flags |= MS_RDONLY;

	sbi = kzalloc(sizeof(struct cramfs_sb_info), GFP_KERNEL);
	if (!sbi)
		return -ENOMEM;
	sb->s_fs_info = sbi;

	/* Invalidate the read buffers on mount: think disk change.. */
	mutex_lock(&read_mutex);
	for (i = 0; i < READ_BUFFERS; i++)
		buffer_blocknr[i] = -1;

	/* Read the first block and get the superblock from it */
	memcpy(&super, cramfs_read(sb, 0, sizeof(super)), sizeof(super));
	mutex_unlock(&read_mutex);

	/* Do sanity checks on the superblock */
	if (super.magic != CRAMFS_MAGIC) {
		/* check for wrong endianess */
		if (super.magic == CRAMFS_MAGIC_WEND) {
			if (!silent)
				printk(KERN_ERR "cramfs: wrong endianess\n");
			goto out;
		}

		/* check at 512 byte offset */
		mutex_lock(&read_mutex);
		memcpy(&super, cramfs_read(sb, 512, sizeof(super)), sizeof(super));
		mutex_unlock(&read_mutex);
		if (super.magic != CRAMFS_MAGIC) {
			if (super.magic == CRAMFS_MAGIC_WEND && !silent)
				printk(KERN_ERR "cramfs: wrong endianess\n");
			else if (!silent)
				printk(KERN_ERR "cramfs: wrong magic\n");
			goto out;
		}
	}

	/* get feature flags first */
	if (super.flags & ~CRAMFS_SUPPORTED_FLAGS) {
		printk(KERN_ERR "cramfs: unsupported filesystem features\n");
		goto out;
	}

	/* Check that the root inode is in a sane state */
	if (!S_ISDIR(super.root.mode)) {
		printk(KERN_ERR "cramfs: root is not a directory\n");
		goto out;
	}
	root_offset = super.root.offset << 2;
	if (super.flags & CRAMFS_FLAG_FSID_VERSION_2) {
		sbi->size=super.size;
		sbi->blocks=super.fsid.blocks;
		sbi->files=super.fsid.files;
	} else {
		sbi->size=1<<28;
		sbi->blocks=0;
		sbi->files=0;
	}
	sbi->magic=super.magic;
	sbi->flags=super.flags;
	if (root_offset == 0)
		printk(KERN_INFO "cramfs: empty filesystem");
	else if (!(super.flags & CRAMFS_FLAG_SHIFTED_ROOT_OFFSET) &&
		 ((root_offset != sizeof(struct cramfs_super)) &&
		  (root_offset != 512 + sizeof(struct cramfs_super))))
	{
		printk(KERN_ERR "cramfs: bad root offset %lu\n", root_offset);
		goto out;
	}

	/* Set it all up.. */
	sb->s_op = &cramfs_ops;
	root = get_cramfs_inode(sb, &super.root);
	if (!root)
		goto out;
	sb->s_root = d_alloc_root(root);
	if (!sb->s_root) {
		iput(root);
		goto out;
	}
	return 0;
out:
	kfree(sbi);
	sb->s_fs_info = NULL;
	return -EINVAL;
}

static int cramfs_statfs(struct dentry *dentry, struct kstatfs *buf)
{
	struct super_block *sb = dentry->d_sb;
	u64 id = huge_encode_dev(sb->s_bdev->bd_dev);

	buf->f_type = CRAMFS_MAGIC;
	buf->f_bsize = PAGE_CACHE_SIZE;
	buf->f_blocks = CRAMFS_SB(sb)->blocks;
	buf->f_bfree = 0;
	buf->f_bavail = 0;
	buf->f_files = CRAMFS_SB(sb)->files;
	buf->f_ffree = 0;
	buf->f_fsid.val[0] = (u32)id;
	buf->f_fsid.val[1] = (u32)(id >> 32);
	buf->f_namelen = CRAMFS_MAXPATHLEN;
	return 0;
}

/*
 * Read a cramfs directory entry.
 */
static int cramfs_readdir(struct file *filp, void *dirent, filldir_t filldir)
{
	struct inode *inode = filp->f_path.dentry->d_inode;
	struct super_block *sb = inode->i_sb;
	char *buf;
	unsigned int offset;
	int copied;

	/* Offset within the thing. */
	offset = filp->f_pos;
	if (offset >= inode->i_size)
		return 0;
	/* Directory entries are always 4-byte aligned */
	if (offset & 3)
		return -EINVAL;

	buf = kmalloc(CRAMFS_MAXPATHLEN, GFP_KERNEL);
	if (!buf)
		return -ENOMEM;

	copied = 0;
	while (offset < inode->i_size) {
		struct cramfs_inode *de;
		unsigned long nextoffset;
		char *name;
		ino_t ino;
		mode_t mode;
		int namelen, error;

		mutex_lock(&read_mutex);
		de = cramfs_read(sb, OFFSET(inode) + offset, sizeof(*de)+CRAMFS_MAXPATHLEN);
		name = (char *)(de+1);

		/*
		 * Namelengths on disk are shifted by two
		 * and the name padded out to 4-byte boundaries
		 * with zeroes.
		 */
		namelen = de->namelen << 2;
		memcpy(buf, name, namelen);
		ino = CRAMINO(de);
		mode = de->mode;
		mutex_unlock(&read_mutex);
		nextoffset = offset + sizeof(*de) + namelen;
		for (;;) {
			if (!namelen) {
				kfree(buf);
				return -EIO;
			}
			if (buf[namelen-1])
				break;
			namelen--;
		}
		error = filldir(dirent, buf, namelen, offset, ino, mode >> 12);
		if (error)
			break;

		offset = nextoffset;
		filp->f_pos = offset;
		copied++;
	}
	kfree(buf);
	return 0;
}

/*
 * Lookup and fill in the inode data..
 */
static struct dentry * cramfs_lookup(struct inode *dir, struct dentry *dentry, struct nameidata *nd)
{
	unsigned int offset = 0;
	int sorted;

	mutex_lock(&read_mutex);
	sorted = CRAMFS_SB(dir->i_sb)->flags & CRAMFS_FLAG_SORTED_DIRS;
	while (offset < dir->i_size) {
		struct cramfs_inode *de;
		char *name;
		int namelen, retval;

		de = cramfs_read(dir->i_sb, OFFSET(dir) + offset, sizeof(*de)+CRAMFS_MAXPATHLEN);
		name = (char *)(de+1);

		/* Try to take advantage of sorted directories */
		if (sorted && (dentry->d_name.name[0] < name[0]))
			break;

		namelen = de->namelen << 2;
		offset += sizeof(*de) + namelen;

		/* Quick check that the name is roughly the right length */
		if (((dentry->d_name.len + 3) & ~3) != namelen)
			continue;

		for (;;) {
			if (!namelen) {
				mutex_unlock(&read_mutex);
				return ERR_PTR(-EIO);
			}
			if (name[namelen-1])
				break;
			namelen--;
		}
		if (namelen != dentry->d_name.len)
			continue;
		retval = memcmp(dentry->d_name.name, name, namelen);
		if (retval > 0)
			continue;
		if (!retval) {
			struct cramfs_inode entry = *de;
			mutex_unlock(&read_mutex);
			d_add(dentry, get_cramfs_inode(dir->i_sb, &entry));
			return NULL;
		}
		/* else (retval < 0) */
		if (sorted)
			break;
	}
	mutex_unlock(&read_mutex);
	d_add(dentry, NULL);
	return NULL;
}

static int cramfs_readpage(struct file *file, struct page * page)
{
	struct inode *inode = page->mapping->host;
	u32 maxblock;
	int bytes_filled;
	void *pgdata;

	maxblock = (inode->i_size + PAGE_CACHE_SIZE - 1) >> PAGE_CACHE_SHIFT;
	bytes_filled = 0;
	pgdata = kmap(page);

	if (page->index < maxblock) {
		struct super_block *sb = inode->i_sb;
		u32 blkptr_offset = OFFSET(inode) + page->index*4;
		u32 start_offset, compr_len;

		start_offset = OFFSET(inode) + maxblock*4;
		mutex_lock(&read_mutex);
		if (page->index)
			start_offset = *(u32 *) cramfs_read(sb, blkptr_offset-4,
				4);
		compr_len = (*(u32 *) cramfs_read(sb, blkptr_offset, 4) -
			start_offset);
		mutex_unlock(&read_mutex);

		if (compr_len == 0)
			; /* hole */
		else if (unlikely(compr_len > (PAGE_CACHE_SIZE << 1))) {
			pr_err("cramfs: bad compressed blocksize %u\n",
				compr_len);
			goto err;
		} else {
			mutex_lock(&read_mutex);
			bytes_filled = cramfs_uncompress_block(pgdata,
				 PAGE_CACHE_SIZE,
				 cramfs_read(sb, start_offset, compr_len),
				 compr_len);
			mutex_unlock(&read_mutex);
			if (unlikely(bytes_filled < 0))
				goto err;
		}
	}

	memset(pgdata + bytes_filled, 0, PAGE_CACHE_SIZE - bytes_filled);
	flush_dcache_page(page);
	kunmap(page);
	SetPageUptodate(page);
	unlock_page(page);
	return 0;

err:
	kunmap(page);
	ClearPageUptodate(page);
	SetPageError(page);
	unlock_page(page);
	return 0;
}

static const struct address_space_operations cramfs_aops = {
	.readpage = cramfs_readpage
};

/*
 * Our operations:
 */

/*
 * A directory can only readdir
 */
static const struct file_operations cramfs_directory_operations = {
	.llseek		= generic_file_llseek,
	.read		= generic_read_dir,
	.readdir	= cramfs_readdir,
};

static const struct inode_operations cramfs_dir_inode_operations = {
	.lookup		= cramfs_lookup,
};

static const struct super_operations cramfs_ops = {
	.put_super	= cramfs_put_super,
	.remount_fs	= cramfs_remount,
	.statfs		= cramfs_statfs,
};

static int cramfs_get_sb(struct file_system_type *fs_type,
	int flags, const char *dev_name, void *data, struct vfsmount *mnt)
{
	return get_sb_bdev(fs_type, flags, dev_name, data, cramfs_fill_super,
			   mnt);
}

static struct file_system_type cramfs_fs_type = {
	.owner		= THIS_MODULE,
	.name		= "cramfs",
	.get_sb		= cramfs_get_sb,
	.kill_sb	= kill_block_super,
	.fs_flags	= FS_REQUIRES_DEV,
};

static int __init init_cramfs_fs(void)
{
	int rv;

	rv = cramfs_uncompress_init();
	if (rv < 0)
		return rv;
	rv = register_filesystem(&cramfs_fs_type);
	if (rv < 0)
		cramfs_uncompress_exit();
	return rv;
}

static void __exit exit_cramfs_fs(void)
{
	cramfs_uncompress_exit();
	unregister_filesystem(&cramfs_fs_type);
}

module_init(init_cramfs_fs)
module_exit(exit_cramfs_fs)
MODULE_LICENSE("GPL");<|MERGE_RESOLUTION|>--- conflicted
+++ resolved
@@ -80,11 +80,7 @@
 		}
 	} else {
 		inode = iget_locked(sb, CRAMINO(cramfs_inode));
-<<<<<<< HEAD
-		if (inode) {
-=======
 		if (inode && (inode->i_state & I_NEW)) {
->>>>>>> 053d8f66
 			setup_inode(inode, cramfs_inode);
 			unlock_new_inode(inode);
 		}
