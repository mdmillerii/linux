/*
 * Copyright (c) 2008-2009 Atheros Communications Inc.
 *
 *  This program is free software; you can redistribute it and/or modify
 *  it under the terms of the GNU General Public License as published by
 *  the Free Software Foundation; either version 2 of the License, or
 *  (at your option) any later version.
 *
 *  This program is distributed in the hope that it will be useful,
 *  but WITHOUT ANY WARRANTY; without even the implied warranty of
 *  MERCHANTABILITY or FITNESS FOR A PARTICULAR PURPOSE.  See the
 *  GNU General Public License for more details.
 *
 *  You should have received a copy of the GNU General Public License
 *  along with this program; if not, write to the Free Software
 *  Foundation, Inc., 59 Temple Place, Suite 330, Boston, MA  02111-1307  USA
 *
 */


#include <linux/module.h>
#include <linux/kernel.h>
#include <linux/init.h>
#include <linux/slab.h>
#include <linux/types.h>
#include <linux/errno.h>
#include <linux/device.h>
#include <linux/firmware.h>
#include <linux/usb.h>
#include <net/bluetooth/bluetooth.h>

#define VERSION "1.0"

#define ATH3K_DNLOAD				0x01
#define ATH3K_GETSTATE				0x05
#define ATH3K_SET_NORMAL_MODE			0x07
#define ATH3K_GETVERSION			0x09
#define USB_REG_SWITCH_VID_PID			0x0a

#define ATH3K_MODE_MASK				0x3F
#define ATH3K_NORMAL_MODE			0x0E

#define ATH3K_PATCH_UPDATE			0x80
#define ATH3K_SYSCFG_UPDATE			0x40

#define ATH3K_XTAL_FREQ_26M			0x00
#define ATH3K_XTAL_FREQ_40M			0x01
#define ATH3K_XTAL_FREQ_19P2			0x02
#define ATH3K_NAME_LEN				0xFF

struct ath3k_version {
	unsigned int	rom_version;
	unsigned int	build_version;
	unsigned int	ram_version;
	unsigned char	ref_clock;
	unsigned char	reserved[0x07];
};

static struct usb_device_id ath3k_table[] = {
	/* Atheros AR3011 */
	{ USB_DEVICE(0x0CF3, 0x3000) },

	/* Atheros AR3011 with sflash firmware*/
	{ USB_DEVICE(0x0CF3, 0x3002) },

	/* Atheros AR9285 Malbec with sflash firmware */
	{ USB_DEVICE(0x03F0, 0x311D) },

<<<<<<< HEAD
	/* Atheros AR3012 with sflash firmware*/
	{ USB_DEVICE(0x0CF3, 0x3004) },

=======
	/* Atheros AR5BBU12 with sflash firmware */
	{ USB_DEVICE(0x0489, 0xE02C) },
>>>>>>> 28bec7b8
	{ }	/* Terminating entry */
};

MODULE_DEVICE_TABLE(usb, ath3k_table);

#define BTUSB_ATH3012		0x80
/* This table is to load patch and sysconfig files
 * for AR3012 */
static struct usb_device_id ath3k_blist_tbl[] = {

	/* Atheros AR3012 with sflash firmware*/
	{ USB_DEVICE(0x0cf3, 0x3004), .driver_info = BTUSB_ATH3012 },

	{ }	/* Terminating entry */
};

#define USB_REQ_DFU_DNLOAD	1
#define BULK_SIZE		4096
#define FW_HDR_SIZE		20

static int ath3k_load_firmware(struct usb_device *udev,
				const struct firmware *firmware)
{
	u8 *send_buf;
	int err, pipe, len, size, sent = 0;
	int count = firmware->size;

	BT_DBG("udev %p", udev);

	pipe = usb_sndctrlpipe(udev, 0);

	send_buf = kmalloc(BULK_SIZE, GFP_ATOMIC);
	if (!send_buf) {
		BT_ERR("Can't allocate memory chunk for firmware");
		return -ENOMEM;
	}

	memcpy(send_buf, firmware->data, 20);
	if ((err = usb_control_msg(udev, pipe,
				USB_REQ_DFU_DNLOAD,
				USB_TYPE_VENDOR, 0, 0,
				send_buf, 20, USB_CTRL_SET_TIMEOUT)) < 0) {
		BT_ERR("Can't change to loading configuration err");
		goto error;
	}
	sent += 20;
	count -= 20;

	while (count) {
		size = min_t(uint, count, BULK_SIZE);
		pipe = usb_sndbulkpipe(udev, 0x02);
		memcpy(send_buf, firmware->data + sent, size);

		err = usb_bulk_msg(udev, pipe, send_buf, size,
					&len, 3000);

		if (err || (len != size)) {
			BT_ERR("Error in firmware loading err = %d,"
				"len = %d, size = %d", err, len, size);
			goto error;
		}

		sent  += size;
		count -= size;
	}

	kfree(send_buf);
	return 0;

error:
	kfree(send_buf);
	return err;
}

static int ath3k_get_state(struct usb_device *udev, unsigned char *state)
{
	int pipe = 0;

	pipe = usb_rcvctrlpipe(udev, 0);
	return usb_control_msg(udev, pipe, ATH3K_GETSTATE,
			USB_TYPE_VENDOR | USB_DIR_IN, 0, 0,
			state, 0x01, USB_CTRL_SET_TIMEOUT);
}

static int ath3k_get_version(struct usb_device *udev,
			struct ath3k_version *version)
{
	int pipe = 0;

	pipe = usb_rcvctrlpipe(udev, 0);
	return usb_control_msg(udev, pipe, ATH3K_GETVERSION,
			USB_TYPE_VENDOR | USB_DIR_IN, 0, 0, version,
			sizeof(struct ath3k_version),
			USB_CTRL_SET_TIMEOUT);
}

static int ath3k_load_fwfile(struct usb_device *udev,
		const struct firmware *firmware)
{
	u8 *send_buf;
	int err, pipe, len, size, count, sent = 0;
	int ret;

	count = firmware->size;

	send_buf = kmalloc(BULK_SIZE, GFP_ATOMIC);
	if (!send_buf) {
		BT_ERR("Can't allocate memory chunk for firmware");
		return -ENOMEM;
	}

	size = min_t(uint, count, FW_HDR_SIZE);
	memcpy(send_buf, firmware->data, size);

	pipe = usb_sndctrlpipe(udev, 0);
	ret = usb_control_msg(udev, pipe, ATH3K_DNLOAD,
			USB_TYPE_VENDOR, 0, 0, send_buf,
			size, USB_CTRL_SET_TIMEOUT);
	if (ret < 0) {
		BT_ERR("Can't change to loading configuration err");
		kfree(send_buf);
		return ret;
	}

	sent += size;
	count -= size;

	while (count) {
		size = min_t(uint, count, BULK_SIZE);
		pipe = usb_sndbulkpipe(udev, 0x02);

		memcpy(send_buf, firmware->data + sent, size);

		err = usb_bulk_msg(udev, pipe, send_buf, size,
					&len, 3000);
		if (err || (len != size)) {
			BT_ERR("Error in firmware loading err = %d,"
				"len = %d, size = %d", err, len, size);
			kfree(send_buf);
			return err;
		}
		sent  += size;
		count -= size;
	}

	kfree(send_buf);
	return 0;
}

static int ath3k_switch_pid(struct usb_device *udev)
{
	int pipe = 0;

	pipe = usb_sndctrlpipe(udev, 0);
	return usb_control_msg(udev, pipe, USB_REG_SWITCH_VID_PID,
			USB_TYPE_VENDOR, 0, 0,
			NULL, 0, USB_CTRL_SET_TIMEOUT);
}

static int ath3k_set_normal_mode(struct usb_device *udev)
{
	unsigned char fw_state;
	int pipe = 0, ret;

	ret = ath3k_get_state(udev, &fw_state);
	if (ret < 0) {
		BT_ERR("Can't get state to change to normal mode err");
		return ret;
	}

	if ((fw_state & ATH3K_MODE_MASK) == ATH3K_NORMAL_MODE) {
		BT_DBG("firmware was already in normal mode");
		return 0;
	}

	pipe = usb_sndctrlpipe(udev, 0);
	return usb_control_msg(udev, pipe, ATH3K_SET_NORMAL_MODE,
			USB_TYPE_VENDOR, 0, 0,
			NULL, 0, USB_CTRL_SET_TIMEOUT);
}

static int ath3k_load_patch(struct usb_device *udev)
{
	unsigned char fw_state;
	char filename[ATH3K_NAME_LEN] = {0};
	const struct firmware *firmware;
	struct ath3k_version fw_version, pt_version;
	int ret;

	ret = ath3k_get_state(udev, &fw_state);
	if (ret < 0) {
		BT_ERR("Can't get state to change to load ram patch err");
		return ret;
	}

	if (fw_state & ATH3K_PATCH_UPDATE) {
		BT_DBG("Patch was already downloaded");
		return 0;
	}

	ret = ath3k_get_version(udev, &fw_version);
	if (ret < 0) {
		BT_ERR("Can't get version to change to load ram patch err");
		return ret;
	}

	snprintf(filename, ATH3K_NAME_LEN, "ar3k/AthrBT_0x%08x.dfu",
		fw_version.rom_version);

	ret = request_firmware(&firmware, filename, &udev->dev);
	if (ret < 0) {
		BT_ERR("Patch file not found %s", filename);
		return ret;
	}

	pt_version.rom_version = *(int *)(firmware->data + firmware->size - 8);
	pt_version.build_version = *(int *)
		(firmware->data + firmware->size - 4);

	if ((pt_version.rom_version != fw_version.rom_version) ||
		(pt_version.build_version <= fw_version.build_version)) {
		BT_ERR("Patch file version did not match with firmware");
		release_firmware(firmware);
		return -EINVAL;
	}

	ret = ath3k_load_fwfile(udev, firmware);
	release_firmware(firmware);

	return ret;
}

static int ath3k_load_syscfg(struct usb_device *udev)
{
	unsigned char fw_state;
	char filename[ATH3K_NAME_LEN] = {0};
	const struct firmware *firmware;
	struct ath3k_version fw_version;
	int clk_value, ret;

	ret = ath3k_get_state(udev, &fw_state);
	if (ret < 0) {
		BT_ERR("Can't get state to change to load configration err");
		return -EBUSY;
	}

	ret = ath3k_get_version(udev, &fw_version);
	if (ret < 0) {
		BT_ERR("Can't get version to change to load ram patch err");
		return ret;
	}

	switch (fw_version.ref_clock) {

	case ATH3K_XTAL_FREQ_26M:
		clk_value = 26;
		break;
	case ATH3K_XTAL_FREQ_40M:
		clk_value = 40;
		break;
	case ATH3K_XTAL_FREQ_19P2:
		clk_value = 19;
		break;
	default:
		clk_value = 0;
		break;
	}

	snprintf(filename, ATH3K_NAME_LEN, "ar3k/ramps_0x%08x_%d%s",
		fw_version.rom_version, clk_value, ".dfu");

	ret = request_firmware(&firmware, filename, &udev->dev);
	if (ret < 0) {
		BT_ERR("Configuration file not found %s", filename);
		return ret;
	}

	ret = ath3k_load_fwfile(udev, firmware);
	release_firmware(firmware);

	return ret;
}

static int ath3k_probe(struct usb_interface *intf,
			const struct usb_device_id *id)
{
	const struct firmware *firmware;
	struct usb_device *udev = interface_to_usbdev(intf);
	int ret;

	BT_DBG("intf %p id %p", intf, id);

	if (intf->cur_altsetting->desc.bInterfaceNumber != 0)
		return -ENODEV;

	/* match device ID in ath3k blacklist table */
	if (!id->driver_info) {
		const struct usb_device_id *match;
		match = usb_match_id(intf, ath3k_blist_tbl);
		if (match)
			id = match;
	}

	/* load patch and sysconfig files for AR3012 */
	if (id->driver_info & BTUSB_ATH3012) {
		ret = ath3k_load_patch(udev);
		if (ret < 0) {
			BT_ERR("Loading patch file failed");
			return ret;
		}
		ret = ath3k_load_syscfg(udev);
		if (ret < 0) {
			BT_ERR("Loading sysconfig file failed");
			return ret;
		}
		ret = ath3k_set_normal_mode(udev);
		if (ret < 0) {
			BT_ERR("Set normal mode failed");
			return ret;
		}
		ath3k_switch_pid(udev);
		return 0;
	}

	if (request_firmware(&firmware, "ath3k-1.fw", &udev->dev) < 0) {
		BT_ERR("Error loading firmware");
		return -EIO;
	}

	ret = ath3k_load_firmware(udev, firmware);
	release_firmware(firmware);

	return ret;
}

static void ath3k_disconnect(struct usb_interface *intf)
{
	BT_DBG("ath3k_disconnect intf %p", intf);
}

static struct usb_driver ath3k_driver = {
	.name		= "ath3k",
	.probe		= ath3k_probe,
	.disconnect	= ath3k_disconnect,
	.id_table	= ath3k_table,
};

static int __init ath3k_init(void)
{
	BT_INFO("Atheros AR30xx firmware driver ver %s", VERSION);
	return usb_register(&ath3k_driver);
}

static void __exit ath3k_exit(void)
{
	usb_deregister(&ath3k_driver);
}

module_init(ath3k_init);
module_exit(ath3k_exit);

MODULE_AUTHOR("Atheros Communications");
MODULE_DESCRIPTION("Atheros AR30xx firmware driver");
MODULE_VERSION(VERSION);
MODULE_LICENSE("GPL");
MODULE_FIRMWARE("ath3k-1.fw");<|MERGE_RESOLUTION|>--- conflicted
+++ resolved
@@ -66,14 +66,12 @@
 	/* Atheros AR9285 Malbec with sflash firmware */
 	{ USB_DEVICE(0x03F0, 0x311D) },
 
-<<<<<<< HEAD
 	/* Atheros AR3012 with sflash firmware*/
 	{ USB_DEVICE(0x0CF3, 0x3004) },
 
-=======
 	/* Atheros AR5BBU12 with sflash firmware */
 	{ USB_DEVICE(0x0489, 0xE02C) },
->>>>>>> 28bec7b8
+
 	{ }	/* Terminating entry */
 };
 
